--- conflicted
+++ resolved
@@ -18,11 +18,8 @@
 
 import java.nio.ByteBuffer;
 import java.nio.channels.InterruptedByTimeoutException;
-<<<<<<< HEAD
 import java.util.ArrayList;
 import java.util.Collections;
-=======
->>>>>>> bb66cfc8
 import java.util.Deque;
 import java.util.HashSet;
 import java.util.LinkedList;
@@ -579,13 +576,9 @@
         {
             int prevWindowSize = windowSize;
             windowSize = windowSizeSetting.value();
-<<<<<<< HEAD
-            logger.debug("Updated window size to {}",windowSize);
-=======
             for (IStream stream : streams.values())
                 stream.updateWindowSize(windowSize - prevWindowSize);
             logger.debug("Updated window size to {}", windowSize);
->>>>>>> bb66cfc8
         }
 
         SettingsInfo settingsInfo = new SettingsInfo(frame.getSettings(),frame.isClearPersisted());
