/*
 * Copyright (c) 2012 the original author or authors.
 *
 * Licensed under the Apache License, Version 2.0 (the "License");
 * you may not use this file except in compliance with the License.
 * You may obtain a copy of the License at
 *
 *     http://www.apache.org/licenses/LICENSE-2.0
 *
 * Unless required by applicable law or agreed to in writing, software
 * distributed under the License is distributed on an "AS IS" BASIS,
 * WITHOUT WARRANTIES OR CONDITIONS OF ANY KIND, either express or implied.
 * See the License for the specific language governing permissions and
 * limitations under the License.
 */

package org.eclipse.jetty.spdy;

import java.nio.ByteBuffer;
import java.nio.channels.InterruptedByTimeoutException;
import java.util.Deque;
import java.util.HashSet;
import java.util.LinkedList;
import java.util.List;
import java.util.Set;
import java.util.concurrent.ConcurrentHashMap;
import java.util.concurrent.ConcurrentMap;
import java.util.concurrent.CopyOnWriteArrayList;
import java.util.concurrent.Executor;
import java.util.concurrent.Future;
import java.util.concurrent.ScheduledExecutorService;
import java.util.concurrent.ScheduledFuture;
import java.util.concurrent.TimeUnit;
import java.util.concurrent.atomic.AtomicBoolean;
import java.util.concurrent.atomic.AtomicInteger;

import org.eclipse.jetty.spdy.api.AbstractSynInfo;
import org.eclipse.jetty.spdy.api.DataInfo;
import org.eclipse.jetty.spdy.api.GoAwayInfo;
import org.eclipse.jetty.spdy.api.Handler;
import org.eclipse.jetty.spdy.api.PingInfo;
import org.eclipse.jetty.spdy.api.RstInfo;
import org.eclipse.jetty.spdy.api.SPDYException;
import org.eclipse.jetty.spdy.api.Session;
import org.eclipse.jetty.spdy.api.SessionFrameListener;
import org.eclipse.jetty.spdy.api.SessionStatus;
import org.eclipse.jetty.spdy.api.Settings;
import org.eclipse.jetty.spdy.api.SettingsInfo;
import org.eclipse.jetty.spdy.api.Stream;
import org.eclipse.jetty.spdy.api.StreamFrameListener;
import org.eclipse.jetty.spdy.api.StreamStatus;
import org.eclipse.jetty.spdy.api.SynInfo;
import org.eclipse.jetty.spdy.frames.ControlFrame;
import org.eclipse.jetty.spdy.frames.ControlFrameType;
import org.eclipse.jetty.spdy.frames.DataFrame;
import org.eclipse.jetty.spdy.frames.GoAwayFrame;
import org.eclipse.jetty.spdy.frames.HeadersFrame;
import org.eclipse.jetty.spdy.frames.PingFrame;
import org.eclipse.jetty.spdy.frames.RstStreamFrame;
import org.eclipse.jetty.spdy.frames.SettingsFrame;
import org.eclipse.jetty.spdy.frames.SynReplyFrame;
import org.eclipse.jetty.spdy.frames.SynStreamFrame;
import org.eclipse.jetty.spdy.frames.WindowUpdateFrame;
import org.eclipse.jetty.spdy.generator.Generator;
import org.eclipse.jetty.spdy.parser.Parser;
import org.slf4j.Logger;
import org.slf4j.LoggerFactory;

public class StandardSession implements ISession, Parser.Listener, Handler<StandardSession.FrameBytes>
{
    private static final Logger logger = LoggerFactory.getLogger(Session.class);
    private static final ThreadLocal<Integer> handlerInvocations = new ThreadLocal<Integer>()
    {
        @Override
        protected Integer initialValue()
        {
            return 0;
        }
    };

    private final List<Listener> listeners = new CopyOnWriteArrayList<>();
    private final ConcurrentMap<Integer, IStream> streams = new ConcurrentHashMap<>();
    private final Deque<FrameBytes> queue = new LinkedList<>();
    private final ByteBufferPool bufferPool;
    private final Executor threadPool;
    private final ScheduledExecutorService scheduler;
    private final short version;
    private final Controller<FrameBytes> controller;
    private final IdleListener idleListener;
    private final AtomicInteger streamIds;
    private final AtomicInteger pingIds;
    private final SessionFrameListener listener;
    private final Generator generator;
    private final AtomicBoolean goAwaySent = new AtomicBoolean();
    private final AtomicBoolean goAwayReceived = new AtomicBoolean();
    private final AtomicInteger lastStreamId = new AtomicInteger();
    private boolean flushing;
    private volatile int windowSize = 65536;

    public StandardSession(short version, ByteBufferPool bufferPool, Executor threadPool, ScheduledExecutorService scheduler,
            Controller<FrameBytes> controller, IdleListener idleListener, int initialStreamId, SessionFrameListener listener, Generator generator)
    {
        this.version = version;
        this.bufferPool = bufferPool;
        this.threadPool = threadPool;
        this.scheduler = scheduler;
        this.controller = controller;
        this.idleListener = idleListener;
        this.streamIds = new AtomicInteger(initialStreamId);
        this.pingIds = new AtomicInteger(initialStreamId);
        this.listener = listener;
        this.generator = generator;
    }

    @Override
    public short getVersion()
    {
        return version;
    }

    @Override
    public void addListener(Listener listener)
    {
        listeners.add(listener);
    }

    @Override
    public void removeListener(Listener listener)
    {
        listeners.remove(listener);
    }

    @Override
    public Future<Stream> syn(AbstractSynInfo synInfo, StreamFrameListener listener)
    {
        Promise<Stream> result = new Promise<>();
        syn(synInfo,listener,0,TimeUnit.MILLISECONDS,result);
        return result;
    }

    @Override
    public void syn(AbstractSynInfo synInfo, StreamFrameListener listener, long timeout, TimeUnit unit, Handler<Stream> handler)
    {
        // Synchronization is necessary.
        // SPEC v3, 2.3.1 requires that the stream creation be monotonically crescent
        // so we cannot allow thread1 to create stream1 and thread2 create stream3 and
        // have stream3 hit the network before stream1, not only to comply with the spec
        // but also because the compression context for the headers would be wrong, as the
        // frame with a compression history will come before the first compressed frame.
        synchronized (this)
        {
            //TODO: use instanceof PushSynInfo
            if (synInfo.isUnidirectional())
            {
                if (!streams.containsKey(synInfo.getAssociatedStreamId()))
                {
                    throw new IllegalStateException("Tried to associate new unidirectional stream with streamId: " + synInfo.getAssociatedStreamId()
                            + " But no stream with this id exists. Associated stream already closed?");
                }
            }

            //TODO: check if pushStreamIds should be odd or even
            int streamId = streamIds.getAndAdd(2);
            SynStreamFrame synStream = new SynStreamFrame(version,synInfo.getFlags(),streamId,synInfo.getAssociatedStreamId(),synInfo.getPriority(),
                    synInfo.getHeaders());
            IStream stream = createStream(synStream,listener);
            control(stream,synStream,timeout,unit,handler,stream);
        }
    }

    @Override
    public Future<Void> rst(RstInfo rstInfo)
    {
        Promise<Void> result = new Promise<>();
        rst(rstInfo,0,TimeUnit.MILLISECONDS,result);
        return result;
    }

    @Override
    public void rst(RstInfo rstInfo, long timeout, TimeUnit unit, Handler<Void> handler)
    {
        // SPEC v3, 2.2.2
        if (goAwaySent.get())
        {
            complete(handler,null);
        }
        else
        {
            int streamId = rstInfo.getStreamId();
            IStream stream = streams.get(streamId);
            if (stream != null)
                removeStream(stream);
            RstStreamFrame frame = new RstStreamFrame(version,streamId,rstInfo.getStreamStatus().getCode(version));
            control(null,frame,timeout,unit,handler,null);
        }
    }

    @Override
    public Future<Void> settings(SettingsInfo settingsInfo)
    {
        Promise<Void> result = new Promise<>();
        settings(settingsInfo,0,TimeUnit.MILLISECONDS,result);
        return result;
    }

    @Override
    public void settings(SettingsInfo settingsInfo, long timeout, TimeUnit unit, Handler<Void> handler)
    {
        SettingsFrame frame = new SettingsFrame(version,settingsInfo.getFlags(),settingsInfo.getSettings());
        control(null,frame,timeout,unit,handler,null);
    }

    @Override
    public Future<PingInfo> ping()
    {
        Promise<PingInfo> result = new Promise<>();
        ping(0,TimeUnit.MILLISECONDS,result);
        return result;
    }

    @Override
    public void ping(long timeout, TimeUnit unit, Handler<PingInfo> handler)
    {
        int pingId = pingIds.getAndAdd(2);
        PingInfo pingInfo = new PingInfo(pingId);
        PingFrame frame = new PingFrame(version,pingId);
        control(null,frame,timeout,unit,handler,pingInfo);
    }

    @Override
    public Future<Void> goAway()
    {
        return goAway(SessionStatus.OK);
    }

    private Future<Void> goAway(SessionStatus sessionStatus)
    {
        Promise<Void> result = new Promise<>();
        goAway(sessionStatus,0,TimeUnit.MILLISECONDS,result);
        return result;
    }

    @Override
    public void goAway(long timeout, TimeUnit unit, Handler<Void> handler)
    {
        goAway(SessionStatus.OK,timeout,unit,handler);
    }

    private void goAway(SessionStatus sessionStatus, long timeout, TimeUnit unit, Handler<Void> handler)
    {
        if (goAwaySent.compareAndSet(false,true))
        {
            if (!goAwayReceived.get())
            {
                GoAwayFrame frame = new GoAwayFrame(version,lastStreamId.get(),sessionStatus.getCode());
                control(null,frame,timeout,unit,handler,null);
                return;
            }
        }
        complete(handler,null);
    }

    @Override
    public Set<Stream> getStreams()
    {
        Set<Stream> result = new HashSet<>();
        result.addAll(streams.values());
        return result;
    }

    @Override
    public void onControlFrame(ControlFrame frame)
    {
        notifyIdle(idleListener,false);
        try
        {
            logger.debug("Processing {}",frame);

            if (goAwaySent.get())
            {
                logger.debug("Skipped processing of {}",frame);
                return;
            }

            switch (frame.getType())
            {
                case SYN_STREAM:
                {
                    onSyn((SynStreamFrame)frame);
                    break;
                }
                case SYN_REPLY:
                {
                    onReply((SynReplyFrame)frame);
                    break;
                }
                case RST_STREAM:
                {
                    onRst((RstStreamFrame)frame);
                    break;
                }
                case SETTINGS:
                {
                    onSettings((SettingsFrame)frame);
                    break;
                }
                case NOOP:
                {
                    // Just ignore it
                    break;
                }
                case PING:
                {
                    onPing((PingFrame)frame);
                    break;
                }
                case GO_AWAY:
                {
                    onGoAway((GoAwayFrame)frame);
                    break;
                }
                case HEADERS:
                {
                    onHeaders((HeadersFrame)frame);
                    break;
                }
                case WINDOW_UPDATE:
                {
                    onWindowUpdate((WindowUpdateFrame)frame);
                    break;
                }
                default:
                {
                    throw new IllegalStateException();
                }
            }
        }
        finally
        {
            notifyIdle(idleListener,true);
        }
    }

    @Override
    public void onDataFrame(DataFrame frame, ByteBuffer data)
    {
        notifyIdle(idleListener,false);
        try
        {
            logger.debug("Processing {}, {} data bytes",frame,data.remaining());

            if (goAwaySent.get())
            {
                logger.debug("Skipped processing of {}",frame);
                return;
            }

            int streamId = frame.getStreamId();
            IStream stream = streams.get(streamId);
            if (stream == null)
            {
                RstInfo rstInfo = new RstInfo(streamId,StreamStatus.INVALID_STREAM);
                logger.debug("Unknown stream {}",rstInfo);
                rst(rstInfo);
            }
            else
            {
                processData(stream,frame,data);
            }
        }
        finally
        {
            notifyIdle(idleListener,true);
        }
    }

    private void notifyIdle(IdleListener listener, boolean idle)
    {
        if (listener != null)
            listener.onIdle(idle);
    }

    private void processData(IStream stream, DataFrame frame, ByteBuffer data)
    {
        stream.process(frame,data);
        updateLastStreamId(stream);
        if (stream.isClosed())
            removeStream(stream);
    }

    @Override
    public void onStreamException(StreamException x)
    {
        notifyOnException(listener,x);
        rst(new RstInfo(x.getStreamId(),x.getStreamStatus()));
    }

    @Override
    public void onSessionException(SessionException x)
    {
        Throwable cause = x.getCause();
        notifyOnException(listener,cause == null?x:cause);
        goAway(x.getSessionStatus());
    }

    private void onSyn(SynStreamFrame frame)
    {
        IStream stream = newStream(frame,null);
        logger.debug("Opening {}",stream);
        int streamId = frame.getStreamId();
        IStream existing = streams.putIfAbsent(streamId,stream);
        if (existing != null)
        {
            RstInfo rstInfo = new RstInfo(streamId,StreamStatus.PROTOCOL_ERROR);
            logger.debug("Duplicate stream, {}",rstInfo);
            rst(rstInfo);
        }
        else
        {
            processSyn(listener,stream,frame);
        }
    }

    private void processSyn(SessionFrameListener listener, IStream stream, SynStreamFrame frame)
    {
        stream.process(frame);
        SynInfo synInfo = new SynInfo(frame.getHeaders(),frame.isClose(),frame.getPriority());
        StreamFrameListener streamListener = notifyOnSyn(listener,stream,synInfo);
        stream.setStreamFrameListener(streamListener);
        flush();
        // The onSyn() listener may have sent a frame that closed the stream
        if (stream.isClosed())
            removeStream(stream);
    }

    private IStream createStream(SynStreamFrame synStream, StreamFrameListener listener)
    {
        IStream parentStream = streams.get(synStream.getAssociatedStreamId());
        
        IStream stream = newStream(synStream,parentStream);
        stream.setStreamFrameListener(listener);
        if (streams.putIfAbsent(synStream.getStreamId(),stream) != null)
        {
            // If this happens we have a bug since we did not check that the peer's streamId was valid
            // (if we're on server, then the client sent an odd streamId and we did not check that)
            throw new IllegalStateException("StreamId: " + synStream.getStreamId() + " invalid.");
        }

        if (synStream.isUnidirectional())
        {
            parentStream.addAssociatedStream(stream);
        }
        
        logger.debug("Created {}",stream);
        notifyStreamCreated(stream);

        return stream;
    }

    private IStream newStream(SynStreamFrame frame, IStream parentStream)
    {
        return new StandardStream(frame,this,windowSize, parentStream);
    }

    private void notifyStreamCreated(IStream stream)
    {
        for (Listener listener : listeners)
        {
            if (listener instanceof StreamListener)
            {
                try
                {
                    ((StreamListener)listener).onStreamCreated(stream);
                }
                catch (Exception x)
                {
                    logger.info("Exception while notifying listener " + listener,x);
                }
            }
        }
    }

    private void removeStream(IStream stream)
    {
        IStream removed = streams.remove(stream.getId());
        if (removed != null)
        {
            assert removed == stream;
            logger.debug("Removed {}",stream);
            notifyStreamClosed(stream);
        }
    }

    private void notifyStreamClosed(IStream stream)
    {
        for (Listener listener : listeners)
        {
            if (listener instanceof StreamListener)
            {
                try
                {
                    ((StreamListener)listener).onStreamClosed(stream);
                }
                catch (Exception x)
                {
                    logger.info("Exception while notifying listener " + listener,x);
                }
            }
        }
    }

    private void onReply(SynReplyFrame frame)
    {
        int streamId = frame.getStreamId();
        IStream stream = streams.get(streamId);
        if (stream == null)
        {
            RstInfo rstInfo = new RstInfo(streamId,StreamStatus.INVALID_STREAM);
            logger.debug("Unknown stream {}",rstInfo);
            rst(rstInfo);
        }
        else
        {
            processReply(stream,frame);
        }
    }

    private void processReply(IStream stream, SynReplyFrame frame)
    {
        stream.process(frame);
        if (stream.isClosed())
            removeStream(stream);
    }

    private void onRst(RstStreamFrame frame)
    {
        // TODO: implement logic to clean up unidirectional streams associated with this stream
        IStream stream = streams.get(frame.getStreamId());

        if (stream != null)
            stream.process(frame);

        RstInfo rstInfo = new RstInfo(frame.getStreamId(),StreamStatus.from(frame.getVersion(),frame.getStatusCode()));
        notifyOnRst(listener,rstInfo);
        flush();

        if (stream != null)
            removeStream(stream);
    }

    private void onSettings(SettingsFrame frame)
    {
        Settings.Setting windowSizeSetting = frame.getSettings().get(Settings.ID.INITIAL_WINDOW_SIZE);
        if (windowSizeSetting != null)
        {
            int prevWindowSize = windowSize;
            windowSize = windowSizeSetting.value();
            for (IStream stream : streams.values())
                stream.updateWindowSize(windowSize - prevWindowSize);
            logger.debug("Updated window size to {}", windowSize);
        }

        SettingsInfo settingsInfo = new SettingsInfo(frame.getSettings(),frame.isClearPersisted());
        notifyOnSettings(listener,settingsInfo);
        flush();
    }

    private void onPing(PingFrame frame)
    {
        int pingId = frame.getPingId();
        if (pingId % 2 == pingIds.get() % 2)
        {
            PingInfo pingInfo = new PingInfo(frame.getPingId());
            notifyOnPing(listener,pingInfo);
            flush();
        }
        else
        {
            control(null,frame,0,TimeUnit.MILLISECONDS,null,null);
        }
    }

    private void onGoAway(GoAwayFrame frame)
    {
        if (goAwayReceived.compareAndSet(false,true))
        {
            GoAwayInfo goAwayInfo = new GoAwayInfo(frame.getLastStreamId(),SessionStatus.from(frame.getStatusCode()));
            notifyOnGoAway(listener,goAwayInfo);
            flush();
            // SPDY does not require to send back a response to a GO_AWAY.
            // We notified the application of the last good stream id,
            // tried our best to flush remaining data, and close.
            close();
        }
    }

    private void onHeaders(HeadersFrame frame)
    {
        int streamId = frame.getStreamId();
        IStream stream = streams.get(streamId);
        if (stream == null)
        {
            RstInfo rstInfo = new RstInfo(streamId,StreamStatus.INVALID_STREAM);
            logger.debug("Unknown stream, {}",rstInfo);
            rst(rstInfo);
        }
        else
        {
            processHeaders(stream,frame);
        }
    }

    private void processHeaders(IStream stream, HeadersFrame frame)
    {
        stream.process(frame);
        if (stream.isClosed())
            removeStream(stream);
    }

    private void onWindowUpdate(WindowUpdateFrame frame)
    {
        int streamId = frame.getStreamId();
        IStream stream = streams.get(streamId);
        if (stream != null)
            stream.process(frame);
    }

    protected void close()
    {
        // Check for null to support tests
        if (controller != null)
            controller.close(false);
    }

    private void notifyOnException(SessionFrameListener listener, Throwable x)
    {
        try
        {
            if (listener != null)
            {
                logger.debug("Invoking callback with {} on listener {}",x,listener);
                listener.onException(x);
            }
        }
        catch (Exception xx)
        {
            logger.info("Exception while notifying listener " + listener,xx);
        }
    }

    private StreamFrameListener notifyOnSyn(SessionFrameListener listener, Stream stream, AbstractSynInfo synInfo)
    {
        try
        {
            if (listener != null)
            {
                logger.debug("Invoking callback with {} on listener {}",synInfo,listener);
                return listener.onSyn(stream,synInfo);
            }
        }
        catch (Exception x)
        {
            logger.info("Exception while notifying listener " + listener,x);
        }
        return null;
    }

    private void notifyOnRst(SessionFrameListener listener, RstInfo rstInfo)
    {
        try
        {
            if (listener != null)
            {
                logger.debug("Invoking callback with {} on listener {}",rstInfo,listener);
                listener.onRst(this,rstInfo);
            }
        }
        catch (Exception x)
        {
            logger.info("Exception while notifying listener " + listener,x);
        }
    }

    private void notifyOnSettings(SessionFrameListener listener, SettingsInfo settingsInfo)
    {
        try
        {
            if (listener != null)
            {
                logger.debug("Invoking callback with {} on listener {}",settingsInfo,listener);
                listener.onSettings(this,settingsInfo);
            }
        }
        catch (Exception x)
        {
            logger.info("Exception while notifying listener " + listener,x);
        }
    }

    private void notifyOnPing(SessionFrameListener listener, PingInfo pingInfo)
    {
        try
        {
            if (listener != null)
            {
                logger.debug("Invoking callback with {} on listener {}",pingInfo,listener);
                listener.onPing(this,pingInfo);
            }
        }
        catch (Exception x)
        {
            logger.info("Exception while notifying listener " + listener,x);
        }
    }

    private void notifyOnGoAway(SessionFrameListener listener, GoAwayInfo goAwayInfo)
    {
        try
        {
            if (listener != null)
            {
                logger.debug("Invoking callback with {} on listener {}",goAwayInfo,listener);
                listener.onGoAway(this,goAwayInfo);
            }
        }
        catch (Exception x)
        {
            logger.info("Exception while notifying listener " + listener,x);
        }
    }

    @Override
    public <C> void control(IStream stream, ControlFrame frame, long timeout, TimeUnit unit, Handler<C> handler, C context)
    {
        try
        {
            if (stream != null)
                updateLastStreamId(stream);

            // Synchronization is necessary, since we may have concurrent replies
            // and those needs to be generated and enqueued atomically in order
            // to maintain a correct compression context
            synchronized (this)
            {
                ByteBuffer buffer = generator.control(frame);
                logger.debug("Queuing {} on {}",frame,stream);
                ControlFrameBytes<C> frameBytes = new ControlFrameBytes<>(handler,context,frame,buffer);
                if (timeout > 0)
                    frameBytes.task = scheduler.schedule(frameBytes,timeout,unit);
                enqueueLast(frameBytes);
            }

            flush();
        }
        catch (Throwable x)
        {
            notifyHandlerFailed(handler,x);
        }
    }

    private void updateLastStreamId(IStream stream)
    {
        int streamId = stream.getId();
        if (stream.isClosed() && streamId % 2 != streamIds.get() % 2)
        {
            // Non-blocking atomic update
            int oldValue = lastStreamId.get();
            while (streamId > oldValue)
            {
                if (lastStreamId.compareAndSet(oldValue,streamId))
                    break;
                oldValue = lastStreamId.get();
            }
        }
    }

    @Override
    public <C> void data(IStream stream, DataInfo dataInfo, long timeout, TimeUnit unit, Handler<C> handler, C context)
    {
        logger.debug("Queuing {} on {}",dataInfo,stream);
        DataFrameBytes<C> frameBytes = new DataFrameBytes<>(handler,context,stream,dataInfo);
        if (timeout > 0)
            frameBytes.task = scheduler.schedule(frameBytes,timeout,unit);
        enqueueLast(frameBytes);
        flush();
    }

    private void execute(Runnable task)
    {
        threadPool.execute(task);
    }

    @Override
    public void flush()
    {
        FrameBytes frameBytes;
        ByteBuffer buffer;
        synchronized (queue)
        {
            if (flushing)
                return;

            frameBytes = queue.poll();
            if (frameBytes == null)
                return;

            FrameBytes stalled = null;
            while (true)
            {
<<<<<<< HEAD
                enqueueFirst(frameBytes);
                logger.debug("Flush skipped, {} frame(s) in queue",queue.size());
                return;
=======
                buffer = frameBytes.getByteBuffer();
                if (buffer != null)
                    break;

                // We are stalled: enqueue as last so other frames can be flushed
                enqueueLast(frameBytes);
                if (stalled == null)
                    stalled = frameBytes;
                else if (stalled == frameBytes)
                    return;
                logger.debug("Flush stalled for {}, {} frame(s) in queue", frameBytes, queue.size());
                frameBytes = queue.poll();
>>>>>>> ec5f424c
            }

            flushing = true;
            logger.debug("Flushing {}, {} frame(s) in queue",frameBytes,queue.size());
        }

        logger.debug("Writing {} frame bytes of {}",buffer.remaining(),frameBytes);
        write(buffer,this,frameBytes);
    }

    private void enqueueLast(FrameBytes frameBytes)
    {
        // TODO: handle priority; e.g. use queues to prioritize the buffers ?
        synchronized (queue)
        {
            queue.offerLast(frameBytes);
        }
    }

    private void enqueueFirst(FrameBytes frameBytes)
    {
        synchronized (queue)
        {
            queue.offerFirst(frameBytes);
        }
    }

    @Override
    public void completed(FrameBytes frameBytes)
    {
        synchronized (queue)
        {
            logger.debug("Completed write of {}, {} frame(s) in queue",frameBytes,queue.size());
            flushing = false;
        }
        frameBytes.complete();
    }

    @Override
    public void failed(Throwable x)
    {
        throw new SPDYException(x);
    }

    protected void write(ByteBuffer buffer, Handler<FrameBytes> handler, FrameBytes frameBytes)
    {
        if (controller != null)
            controller.write(buffer,handler,frameBytes);
    }

    private <C> void complete(final Handler<C> handler, final C context)
    {
        if (handler != null)
        {
            // Applications may send and queue up a lot of frames and
            // if we call Handler.completed() only synchronously we risk
            // starvation (for the last frames sent) and stack overflow.
            // Therefore every some invocation, we dispatch to a new thread
            Integer invocations = handlerInvocations.get();
            if (invocations >= 4)
            {
                execute(new Runnable()
                {
                    @Override
                    public void run()
                    {
                        notifyHandlerCompleted(handler,context);
                        flush();
                    }
                });
            }
            else
            {
                handlerInvocations.set(invocations + 1);
                try
                {
                    notifyHandlerCompleted(handler,context);
                    flush();
                }
                finally
                {
                    handlerInvocations.set(invocations);
                }
            }
        }
    }

    private <C> void notifyHandlerCompleted(Handler<C> handler, C context)
    {
        try
        {
            handler.completed(context);
        }
        catch (Exception x)
        {
            logger.info("Exception while notifying handler " + handler,x);
        }
    }

    private void notifyHandlerFailed(@SuppressWarnings("rawtypes") Handler handler, Throwable x)
    {
        try
        {
            if (handler != null)
                handler.failed(x);
        }
        catch (Exception xx)
        {
            logger.info("Exception while notifying handler " + handler,xx);
        }
    }

    public interface FrameBytes
    {
        public abstract ByteBuffer getByteBuffer();

        public abstract void complete();
    }

    private abstract class AbstractFrameBytes<C> implements FrameBytes, Runnable
    {
        private final Handler<C> handler;
        private final C context;
        protected volatile ScheduledFuture<?> task;

        protected AbstractFrameBytes(Handler<C> handler, C context)
        {
            this.handler = handler;
            this.context = context;
        }

        @Override
        public void complete()
        {
            ScheduledFuture<?> task = this.task;
            if (task != null)
                task.cancel(false);
            StandardSession.this.complete(handler,context);
        }

        protected void fail(Throwable x)
        {
            notifyHandlerFailed(handler,x);
        }

        @Override
        public void run()
        {
            close();
            fail(new InterruptedByTimeoutException());
        }
    }

    private class ControlFrameBytes<C> extends AbstractFrameBytes<C>
    {
        private final ControlFrame frame;
        private final ByteBuffer buffer;

        private ControlFrameBytes(Handler<C> handler, C context, ControlFrame frame, ByteBuffer buffer)
        {
            super(handler,context);
            this.frame = frame;
            this.buffer = buffer;
        }

        @Override
        public ByteBuffer getByteBuffer()
        {
            return buffer;
        }

        @Override
        public void complete()
        {
            bufferPool.release(buffer);

            super.complete();

            if (frame.getType() == ControlFrameType.GO_AWAY)
            {
                // After sending a GO_AWAY we need to hard close the connection.
                // Recipients will know the last good stream id and act accordingly.
                close();
            }
        }

        @Override
        public String toString()
        {
            return frame.toString();
        }
    }

    private class DataFrameBytes<C> extends AbstractFrameBytes<C>
    {
        private final IStream stream;
        private final DataInfo dataInfo;
        private int length;
        private ByteBuffer buffer;

        private DataFrameBytes(Handler<C> handler, C context, IStream stream, DataInfo dataInfo)
        {
            super(handler,context);
            this.stream = stream;
            this.dataInfo = dataInfo;
        }

        @Override
        public ByteBuffer getByteBuffer()
        {
            try
            {
                int windowSize = stream.getWindowSize();
                if (windowSize <= 0)
                    return null;

                length = dataInfo.length();
                if (length > windowSize)
                    length = windowSize;

                buffer = generator.data(stream.getId(),length,dataInfo);
                return buffer;
            }
            catch (Throwable x)
            {
                fail(x);
                return null;
            }
        }

        @Override
        public void complete()
        {
            stream.updateWindowSize(-length);
            bufferPool.release(buffer);

            if (dataInfo.available() > 0)
            {
                // If we could not write a full data frame, then we need first
                // to finish it, and then process the others (to avoid data garbling)
                enqueueFirst(this);
            }
            else
            {
                super.complete();
                stream.updateCloseState(dataInfo.isClose());
                if (stream.isClosed())
                    removeStream(stream);
            }
        }

        @Override
        public String toString()
        {
            return String.format("DATA bytes @%x available=%d consumed=%d on %s",dataInfo.hashCode(),dataInfo.available(),dataInfo.consumed(),stream);
        }
    }
}<|MERGE_RESOLUTION|>--- conflicted
+++ resolved
@@ -448,6 +448,8 @@
 
         if (synStream.isUnidirectional())
         {
+            // unidirectional streams are implicitly half closed for the client
+            stream.updateCloseState(true);
             parentStream.addAssociatedStream(stream);
         }
         
@@ -807,11 +809,6 @@
             FrameBytes stalled = null;
             while (true)
             {
-<<<<<<< HEAD
-                enqueueFirst(frameBytes);
-                logger.debug("Flush skipped, {} frame(s) in queue",queue.size());
-                return;
-=======
                 buffer = frameBytes.getByteBuffer();
                 if (buffer != null)
                     break;
@@ -824,7 +821,6 @@
                     return;
                 logger.debug("Flush stalled for {}, {} frame(s) in queue", frameBytes, queue.size());
                 frameBytes = queue.poll();
->>>>>>> ec5f424c
             }
 
             flushing = true;
