<<<<<<< HEAD
<?xml version="1.0" encoding="UTF-8"?><project xmlns="http://maven.apache.org/POM/4.0.0" xmlns:xsi="http://www.w3.org/2001/XMLSchema-instance" xsi:schemaLocation="http://maven.apache.org/POM/4.0.0 http://maven.apache.org/maven-v4_0_0.xsd">
  <parent>
    <artifactId>jetty-project</artifactId>
    <groupId>org.eclipse.jetty</groupId>
    <version>8.0.2-SNAPSHOT</version>
  </parent>
=======
<?xml version="1.0" encoding="UTF-8"?>
<project xmlns="http://maven.apache.org/POM/4.0.0" xmlns:xsi="http://www.w3.org/2001/XMLSchema-instance" xsi:schemaLocation="http://maven.apache.org/POM/4.0.0 http://maven.apache.org/maven-v4_0_0.xsd">
    <parent>
        <artifactId>jetty-project</artifactId>
        <groupId>org.eclipse.jetty</groupId>
        <version>7.5.2-SNAPSHOT</version>
    </parent>
>>>>>>> b67d307f

    <modelVersion>4.0.0</modelVersion>
    <artifactId>jetty-websocket</artifactId>
    <name>Jetty :: Websocket</name>

    <properties>
        <bundle-symbolic-name>${project.groupId}.websocket</bundle-symbolic-name>
    </properties>

    <dependencies>
        <dependency>
      <groupId>${servlet.spec.groupId}</groupId>
      <artifactId>${servlet.spec.artifactId}</artifactId>
      <scope>provided</scope>
    </dependency>
    <dependency>
      <groupId>org.eclipse.jetty</groupId>
      <artifactId>jetty-server</artifactId>
      <version>${project.version}</version>
      <scope>provided</scope>
    </dependency>
    <dependency>
      <groupId>org.eclipse.jetty</groupId>
      <artifactId>jetty-util</artifactId>
      <version>${project.version}</version>
    </dependency>
    <dependency>
      <groupId>org.eclipse.jetty</groupId>
      <artifactId>jetty-io</artifactId>
      <version>${project.version}</version>
    </dependency>
    <dependency>
       <groupId>org.eclipse.jetty</groupId>
       <artifactId>jetty-http</artifactId>
       <version>${project.version}</version>
    </dependency>

    <dependency>
       <groupId>junit</groupId>
       <artifactId>junit</artifactId>
       <scope>test</scope>
     </dependency>
  </dependencies>

    <build>
        <plugins>
            <plugin>
                <groupId>org.apache.felix</groupId>
                <artifactId>maven-bundle-plugin</artifactId>
                <extensions>true</extensions>
                <executions>
                    <execution>
                        <goals>
                            <goal>manifest</goal>
                        </goals>
                    </execution>
                </executions>
            </plugin>
            <plugin>
                <groupId>org.apache.maven.plugins</groupId>
                <artifactId>maven-jar-plugin</artifactId>
                <executions>
                    <execution>
                        <id>artifact-jar</id>
                        <goals>
                            <goal>jar</goal>
                        </goals>
                    </execution>
                    <execution>
                        <id>test-jar</id>
                        <goals>
                            <goal>test-jar</goal>
                        </goals>
                    </execution>
                </executions>
                <configuration>
                    <archive>
                        <manifestFile>${project.build.outputDirectory}/META-INF/MANIFEST.MF</manifestFile>
                    </archive>
                </configuration>
            </plugin>
            <plugin>
                <groupId>org.codehaus.mojo</groupId>
                <artifactId>findbugs-maven-plugin</artifactId>
                <configuration>
                    <onlyAnalyze>org.eclipse.jetty.websocket.*</onlyAnalyze>
                </configuration>
            </plugin>
        </plugins>
    </build>
</project><|MERGE_RESOLUTION|>--- conflicted
+++ resolved
@@ -1,19 +1,11 @@
-<<<<<<< HEAD
-<?xml version="1.0" encoding="UTF-8"?><project xmlns="http://maven.apache.org/POM/4.0.0" xmlns:xsi="http://www.w3.org/2001/XMLSchema-instance" xsi:schemaLocation="http://maven.apache.org/POM/4.0.0 http://maven.apache.org/maven-v4_0_0.xsd">
+<?xml version="1.0" encoding="UTF-8"?>
+<project xmlns="http://maven.apache.org/POM/4.0.0" xmlns:xsi="http://www.w3.org/2001/XMLSchema-instance" xsi:schemaLocation="http://maven.apache.org/POM/4.0.0 http://maven.apache.org/maven-v4_0_0.xsd">
   <parent>
     <artifactId>jetty-project</artifactId>
     <groupId>org.eclipse.jetty</groupId>
     <version>8.0.2-SNAPSHOT</version>
   </parent>
-=======
-<?xml version="1.0" encoding="UTF-8"?>
-<project xmlns="http://maven.apache.org/POM/4.0.0" xmlns:xsi="http://www.w3.org/2001/XMLSchema-instance" xsi:schemaLocation="http://maven.apache.org/POM/4.0.0 http://maven.apache.org/maven-v4_0_0.xsd">
-    <parent>
-        <artifactId>jetty-project</artifactId>
-        <groupId>org.eclipse.jetty</groupId>
-        <version>7.5.2-SNAPSHOT</version>
-    </parent>
->>>>>>> b67d307f
+
 
     <modelVersion>4.0.0</modelVersion>
     <artifactId>jetty-websocket</artifactId>
@@ -24,7 +16,7 @@
     </properties>
 
     <dependencies>
-        <dependency>
+    <dependency>
       <groupId>${servlet.spec.groupId}</groupId>
       <artifactId>${servlet.spec.artifactId}</artifactId>
       <scope>provided</scope>
